--- conflicted
+++ resolved
@@ -112,17 +112,5 @@
 
 trap finally EXIT
 
-<<<<<<< HEAD
 rm -fr ${MODEL_REPO}/*
-pytest -v --repo "${MODEL_REPO}" --model_cache_dir "${MODEL_CACHE_DIR}" "$QA_DIR" --hypothesis-profile "$TEST_PROFILE"
-=======
-if [ ! -z $CPU_ONLY ] && [ $CPU_ONLY -eq 1 ]
-then
-  pytest \
-    --repo "${MODEL_REPO}" \
-    --hypothesis-profile "$TEST_PROFILE" \
-    "$QA_DIR" 
-else
-  pytest --repo "${MODEL_REPO}" "$QA_DIR" --hypothesis-profile "$TEST_PROFILE"
-fi
->>>>>>> 36802538
+pytest -v --repo "${MODEL_REPO}" --model_cache_dir "${MODEL_CACHE_DIR}" "$QA_DIR" --hypothesis-profile "$TEST_PROFILE"