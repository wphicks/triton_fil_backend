--- conflicted
+++ resolved
@@ -67,34 +67,6 @@
 
 models=()
 
-<<<<<<< HEAD
-echo 'Generating gradient-boosted models...'
-models+=( $(python ${test_dir}/generate_example_model.py \
-  --name xgboost \
-  --depth 11 \
-  --trees 2000 \
-  --classes 3 \
-  --features 500) )
-models+=( $(python ${test_dir}/generate_example_model.py \
-  --name xgboost_json \
-  --format xgboost_json \
-  --depth 7 \
-  --trees 500 \
-  --features 500 \
-  --predict_proba) )
-models+=( $(python ${test_dir}/generate_example_model.py \
-  --name lightgbm \
-  --format lightgbm \
-  --type lightgbm \
-  --depth 3 \
-  --trees 2000) )
-models+=( $(python ${test_dir}/generate_example_model.py \
-  --name regression \
-  --depth 25 \
-  --features 400 \
-  --trees 10 \
-  --task regression) )
-=======
 echo 'Generating example models...'
 if [ $USE_GPU -eq 1 ]
 then
@@ -139,7 +111,6 @@
     --task regression) )
   "$script_dir/convert_cuml.py" "$test_dir/model_repository/cuml/1/model.pkl"
 fi
->>>>>>> 7e1a080f
 
 echo 'Generating CPU-only gradient-boosted models...'
 cpu_models=()
@@ -148,26 +119,6 @@
   cpu_models+=( "$(convert_to_cpu "${model_repository}/${models[$i]}")" )
 done
 
-<<<<<<< HEAD
-echo 'Generating RF models...'
-models+=( $(python ${test_dir}/generate_example_model.py \
-  --name sklearn \
-  --type sklearn \
-  --depth 3 \
-  --trees 10 \
-  --features 500) )
-"$script_dir/convert_sklearn" "$test_dir/model_repository/sklearn/1/model.pkl"
-models+=( $(python ${test_dir}/generate_example_model.py \
-  --name cuml \
-  --type cuml \
-  --depth 3 \
-  --trees 10 \
-  --features 500 \
-  --task regression) )
-"$script_dir/convert_cuml.py" "$test_dir/model_repository/cuml/1/model.pkl"
-
-=======
->>>>>>> 7e1a080f
 echo 'Starting Triton server...'
 if [ $LOCAL -eq 1 ]
 then
