--- conflicted
+++ resolved
@@ -17,17 +17,9 @@
         "--repo",
         action="store",
         default=default_repo_path
-<<<<<<< HEAD
     )
     parser.addoption(
         "--model_cache_dir",
         action="store",
         default=default_cache_path
-    )
-    # option to skip treeshap tests for CPU only
-    parser.addoption(
-        "--no_shap",
-        action="store_true"
-=======
->>>>>>> 36802538
     )