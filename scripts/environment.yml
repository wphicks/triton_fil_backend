--- conflicted
+++ resolved
@@ -4,18 +4,10 @@
   - nvidia
   - rapidsai
 dependencies:
-<<<<<<< HEAD
-  - cudatoolkit=11.4
+  - cudatoolkit=11.5
   - cuml=22.12
-  - python=3.8
-  - scikit-learn
-  - treelite=3.0.1
-=======
-  - cudatoolkit=11.5
-  - cuml=22.10
   - libcusolver<=11.4.1.48
   - libcusparse<=12.0
   - python=3.8
   - scikit-learn
-  - treelite=3.0.0
->>>>>>> 2db64114
+  - treelite=3.0.1