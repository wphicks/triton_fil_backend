--- conflicted
+++ resolved
@@ -100,12 +100,6 @@
   option(DISABLE_DEPRECATION_WARNINGS "Disable depreaction warnings " ON)
   option(NVTX "Enable nvtx markers" OFF)
   set(BACKEND_FOLDER "/opt/tritonserver/backends" CACHE STRING "Triton backend folder path")
-<<<<<<< HEAD
-  # Specify *minimum* version for all RAPIDS dependencies
-  # Some RAPIDS deps may have later versions
-  set(RAPIDS_DEPENDENCIES_VERSION "24.10" CACHE STRING "RAPIDS projects dependencies version")
-=======
->>>>>>> 5b0874cd
   option(TRITON_FIL_USE_TREELITE_STATIC "Link Treelite statically in libtriton_fil.so and cuml++.so" ON)
 
 
