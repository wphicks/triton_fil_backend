<!--
# Copyright (c) 2020, NVIDIA CORPORATION. All rights reserved.
#
# Redistribution and use in source and binary forms, with or without
# modification, are permitted provided that the following conditions
# are met:
#  * Redistributions of source code must retain the above copyright
#    notice, this list of conditions and the following disclaimer.
#  * Redistributions in binary form must reproduce the above copyright
#    notice, this list of conditions and the following disclaimer in the
#    documentation and/or other materials provided with the distribution.
#  * Neither the name of NVIDIA CORPORATION nor the names of its
#    contributors may be used to endorse or promote products derived
#    from this software without specific prior written permission.
#
# THIS SOFTWARE IS PROVIDED BY THE COPYRIGHT HOLDERS ``AS IS'' AND ANY
# EXPRESS OR IMPLIED WARRANTIES, INCLUDING, BUT NOT LIMITED TO, THE
# IMPLIED WARRANTIES OF MERCHANTABILITY AND FITNESS FOR A PARTICULAR
# PURPOSE ARE DISCLAIMED.  IN NO EVENT SHALL THE COPYRIGHT OWNER OR
# CONTRIBUTORS BE LIABLE FOR ANY DIRECT, INDIRECT, INCIDENTAL, SPECIAL,
# EXEMPLARY, OR CONSEQUENTIAL DAMAGES (INCLUDING, BUT NOT LIMITED TO,
# PROCUREMENT OF SUBSTITUTE GOODS OR SERVICES; LOSS OF USE, DATA, OR
# PROFITS; OR BUSINESS INTERRUPTION) HOWEVER CAUSED AND ON ANY THEORY
# OF LIABILITY, WHETHER IN CONTRACT, STRICT LIABILITY, OR TORT
# (INCLUDING NEGLIGENCE OR OTHERWISE) ARISING IN ANY WAY OUT OF THE USE
# OF THIS SOFTWARE, EVEN IF ADVISED OF THE POSSIBILITY OF SUCH DAMAGE.
-->

[![License](https://img.shields.io/badge/License-Apache%202.0-blue.svg)](https://opensource.org/licenses/Apache-2.0)

# Triton Inference Server FIL Backend

This backend allows forest models trained by several popular machine learning
frameworks (including XGBoost, LightGBM, Scikit-Learn, and cuML) to be deployed
in a [Triton inference
server](https://developer.nvidia.com/nvidia-triton-inference-server) using the
RAPIDS [Forest Inference
LIbrary](https://medium.com/rapids-ai/rapids-forest-inference-library-prediction-at-100-million-rows-per-second-19558890bc35)
for fast GPU-based inference. Using this backend, forest models can be deployed
seamlessly alongside deep learning models for fast, unified inference
pipelines.

## Getting Started

### Prerequisites

- [Docker](https://docs.docker.com/get-docker/)
- [The NVIDIA container toolkit](https://docs.nvidia.com/datacenter/cloud-native/container-toolkit/install-guide.html#docker)

### Installation

#### Pre-built container

Pre-built Triton containers are available from NGC and may be pulled down via

```bash
<<<<<<< HEAD
docker pull nvcr.io/nvidia/tritonserver:21.10-py3
=======
docker pull nvcr.io/nvidia/tritonserver:21.09-py3
>>>>>>> 72eaab20
```

Note that the FIL backend cannot be used in the `21.06` version of this
container; the `21.06.1` patch release or later is required.

#### Building locally

To build the Triton server container with the FIL backend, run the following
from the repo root:

```bash
docker build -t triton_fil -f ops/Dockerfile .
```

#### Customized builds (ADVANCED)

For those with special build needs (including using a custom base container),
you may find our documentation on [customized end-to-end
builds](https://github.com/wphicks/triton_fil_backend/blob/fea-e2e_build/ops/E2E.md)
useful.

### Running the server

Before starting the server, you will need to set up a "model repository"
directory containing the model you wish to serve as well as a configuration
file. The FIL backend currently supports forest models serialized in XGBoost's
binary format, XGBoost's JSON format, LightGBM's text format, and Treelite's
binary checkpoint format. For those using cuML or Scikit-Learn random forest
models, please see the [documentation on how to prepare such
models](https://github.com/triton-inference-server/fil_backend/blob/main/SKLearn_and_cuML.md)
for use in Triton. Once you have a serialized model, you will need to prepare a
directory structure similar to the following example, which uses an XGBoost
binary file:

```
model_repository/
`-- fil
    |-- 1
    |   `-- xgboost.model
    `-- config.pbtxt
```

By default, the FIL backend assumes that XGBoost binary models will be named
`xgboost.model`, XGBoost json models will be named `xgboost.json`, LightGBM
models will be named `model.txt`, and Treelite binary models will be named
`checkpoint.tl`, but this can be tweaked through standard Triton configuration
options.

The FIL backend repository includes [a Python
script](https://github.com/triton-inference-server/fil_backend/blob/main/qa/L0_e2e/generate_example_model.py)
for generating example models and configuration files using XGBoost, LightGBM,
Scikit-Learn, and cuML. These examples may serve as a useful template for
setting up your own models on Triton. See the [documentation on generating
example
models](https://github.com/triton-inference-server/fil_backend/blob/main/Example_Models.md)
for more details.

#### Configuration

Once you have chosen a model to deploy and placed it in the correct directory
structure, you will need to create a corresponding `config.pbtxt` file. An
example of this configuration file is shown below:

```
name: "fil"
backend: "fil"
max_batch_size: 8192
input [
 {
    name: "input__0"
    data_type: TYPE_FP32
    dims: [ 500 ]
  }
]
output [
 {
    name: "output__0"
    data_type: TYPE_FP32
    dims: [ 2 ]
  }
]
instance_group [{ kind: KIND_GPU }]
parameters [
  {
    key: "model_type"
    value: { string_value: "xgboost" }
  },
  {
    key: "predict_proba"
    value: { string_value: "true" }
  },
  {
    key: "output_class"
    value: { string_value: "true" }
  },
  {
    key: "threshold"
    value: { string_value: "0.5" }
  },
  {
    key: "algo"
    value: { string_value: "ALGO_AUTO" }
  },
  {
    key: "storage_type"
    value: { string_value: "AUTO" }
  },
  {
    key: "blocks_per_sm"
    value: { string_value: "0" }
  },
  {
    key: "threads_per_tree"
    value: { string_value: "1" }
  },
  {
    key: "transfer_threshold"
    value: { string_value: "0" }
  }
]

dynamic_batching {
  max_queue_delay_microseconds: 100
}
```

**NOTE:** At this time, the FIL backend supports **only** `TYPE_FP32` for input
and output. Attempting to use any other type will result in an error.

For a full description of the configuration schema, see the Triton [server
docs](https://github.com/triton-inference-server/server/blob/master/docs/model_configuration.md).
Here, we will simply summarize the most commonly-used options and those
specific to FIL:

- `max_batch_size`: The maximum number of samples to process in a batch. In
  general, FIL's efficient handling of even large forest models means that this
  value can be quite high (2^13 in the example), but this may need to be
  reduced for your particular hardware configuration if you find that you are
  exhausting system resources (such as GPU or system RAM).
- `input`: This configuration block specifies information about the input
  arrays that will be provided to the FIL model. The `dims` field should be set
  to `[ NUMBER_OF_FEATURES ]`, but all other fields should be left as they
  are in the example. Note that the `name` field should always be given a value
  of `input__0`. Unlike some deep learning frameworks where models may have
  multiple input layers with different names, FIL-based tree models take a
  single input array with a consistent name of `input__0`.
- `output`: This configuration block specifies information about the arrays
  output by the FIL model. If the `predict_proba` option (described later) is
  set to "true" and you are using a classification model, the `dims` field
  should be set to `[ NUMBER_OF_CLASSES ]`. Otherwise, this can simply be `[ 1 ]`,
  indicating that the model returns a single class ID for each sample.
- `instance_group`: This setting determines whether inference will take place
  on the GPU (`KIND_GPU`) or CPU (`KIND_CPU`)
- `parameters`: This block contains FIL-specific configuration details. Note
  that all parameters are input as strings and should be formatted with `key`
  and `value` fields as shown in the example.
  * `model_type`: One of `"xgboost"`, `"xgboost_json"`, `"lightgbm"`, or
    `"treelite_checkpoint"`, indicating whether the provided model is in
    XGBoost binary format, XGBoost JSON format, LightGBM text format, or
    Treelite binary format respectively.
  * `predict_proba`: Either `"true"` or `"false"`, depending on whether the
    desired output is a score for each class or merely the predicted class ID.
  * `output_class`: Either `"true"` or `"false"`, depending on whether the
    model is a classification or regression model.
  * `threshold`: The threshold score used for class prediction.
  * `algo`: One of `"ALGO_AUTO"`, `"NAIVE"`, `"TREE_REORG"` or
    `"BATCH_TREE_REORG"` indicating which FIL inference algorithm to use. More
    details are available in the [cuML
    documentation](https://docs.rapids.ai/api/cuml/stable/api.html?highlight=algo_t#cuml.ForestInference.load_from_treelite_model).
    If you are uncertain of what algorithm to use, we recommend selecting
    `"ALGO_AUTO"`, since it is a safe choice for all models.
  * `storage_type`: One of `"AUTO"`, `"DENSE"`, `"SPARSE"`, and `"SPARSE8"`, indicating
    the storage format that should be used to represent the imported model.
    `"AUTO"` indicates that the storage format should be automatically chosen.
    `"SPARSE8"` is currently experimental.
  * `blocks_per_sm`: If set to any nonzero value (generally between 2 and 7),
    this provides a limit to improve the cache hit rate for large forest
    models. In general, network latency will significantly overshadow any
    speedup from tweaking this setting, but it is provided for cases where
    maximizing throughput is essential. Please see the [cuML
    documentation](https://docs.rapids.ai/api/cuml/stable/api.html?highlight=algo_t#cuml.ForestInference.load_from_treelite_model)
    for a more thorough explanation of this parameter and how it may be used.
  * `threads_per_tree`: Determines number of threads used to use for inference
    on a single tree. Increasing this above 1 can improve memory bandwidth near
    the tree root but use more shared memory. In general, network latency will
    significantly overshadow any speedup from tweaking this setting, but it is
    provided for cases where maximizing throughput is essential.  for a more
    thorough explanation of this parameter and how it may be used.
  * `transfer_threshold`: If the number of samples in a batch exceeds this
    value and the model is deployed on the GPU, then GPU inference will be
    used. Otherwise, CPU inference will be used for batches received in host
    memory with a number of samples less than or equal to this threshold.  For
    most models and systems, the default transfer threshold of 0 (meaning that
    data is always transferred to the GPU for processing) will provide optimal
    latency and throughput, but for models with many features on systems where
    host-to-device transfers may be a bottleneck and most requests will contain
    small batches, adjusting this parameter may be useful.
- `dynamic_batching`: This configuration block specifies how Triton should
  perform dynamic batching for your model. Full details about these options can
  be found in the main [Triton
  documentation](https://github.com/triton-inference-server/server/blob/master/docs/architecture.md#models-and-schedulers). You may find it useful to test your configuration using the [Triton `perf_analyzer` tool](https://github.com/triton-inference-server/server/blob/master/docs/perf_analyzer.md) in order to optimize performance.
  * `max_queue_delay_microseconds`: How long of a window in which requests can
    be accumulated to form a batch.

Note that the configuration is in protobuf format. If invalid protobuf is
provided, the model will fail to load, and you will see an error line in the
server log containing `Error parsing text-format inference.ModelConfig:`
followed by the line and column number where the parsing error occurred.

#### CPU-only Execution
While most users will want to take advantage of the higher throughput and lower
latency that can be achieved through inference on a GPU, it is possible to
configure a model to perform inference on the CPU for e.g. testing a deployment
on a machine without a GPU. This is controlled on a per-model basis via the
`instance_group` configuration option described above.

**WARNING:** Triton allows clients running on the same machine as the server to
submit inference requests using CUDA IPC via Triton's [CUDA shared memory
mode](https://github.com/triton-inference-server/server/blob/main/docs/protocol/extension_shared_memory.md).
While it is possible to submit requests in this manner to a model running on
the CPU, an intermittent bug in versions 21.07 and earlier can occasionally
cause incorrect results to be returned in this situation. It is generally
recommended that Triton's CUDA shared memory mode **not** be used to submit
requests to CPU-only models for FIL backend versions before 21.11.

#### Starting the server
To run the server with the configured model, execute the following command:
```bash
docker run \
  --gpus=all \
  --rm \
  -p 8000:8000 \
  -p 8001:8001 \
  -p 8002:8002 \
  -v $PATH_TO_MODEL_REPO_DIR:/models \
  triton_fil \
  tritonserver \
  --model-repository=/models
```

#### Submitting inference requests
General examples for submitting inference requests to a Triton server are
available
[here](https://github.com/triton-inference-server/client/#triton-client-libraries-and-examples).
For convenience, we provide the following example code for using the Python
client to submit inference requests to a FIL model deployed on a Triton server
on the local machine:

```python
import numpy
import tritonclient.http as triton_http
import tritonclient.grpc as triton_grpc

# Set up both HTTP and GRPC clients. Note that the GRPC client is generally
# somewhat faster.
http_client = triton_http.InferenceServerClient(
    url='localhost:8000',
    verbose=False,
    concurrency=12
)
grpc_client = triton_grpc.InferenceServerClient(
    url='localhost:8001',
    verbose = False
)

# Generate dummy data to classify
features = 1_000
samples = 8_192
data = numpy.random.rand(samples, features).astype('float32')

# Set up Triton input and output objects for both HTTP and GRPC
triton_input_http = triton_http.InferInput(
    'input__0',
    (samples, features),
    'FP32'
)
triton_input_http.set_data_from_numpy(data, binary_data=True)
triton_output_http = triton_http.InferRequestedOutput(
    'output__0',
    binary_data=True
)
triton_input_grpc = triton_grpc.InferInput(
    'input__0',
    (samples, features),
    'FP32'
)
triton_input_grpc.set_data_from_numpy(data)
triton_output_grpc = triton_grpc.InferRequestedOutput('output__0')

# Submit inference requests (both HTTP and GRPC)
request_http = http_client.infer(
    'fil',
    model_version='1',
    inputs=[triton_input_http],
    outputs=[triton_output_http]
)
request_grpc = grpc_client.infer(
    'fil',
    model_version='1',
    inputs=[triton_input_grpc],
    outputs=[triton_output_grpc]
)

# Get results as numpy arrays
result_http = request_http.as_numpy('output__0')
result_grpc = request_grpc.as_numpy('output__0')

# Check that we got the same result with both GRPC and HTTP
numpy.testing.assert_almost_equal(result_http, result_grpc)
```

## Modifications and Code Contributions
For full implementation details as well as information on modifying the FIL
backend code or contributing code to the project, please see
[CONTRIBUTING.md](https://github.com/wphicks/triton_fil_backend/blob/main/CONTRIBUTING.md).<|MERGE_RESOLUTION|>--- conflicted
+++ resolved
@@ -54,11 +54,7 @@
 Pre-built Triton containers are available from NGC and may be pulled down via
 
 ```bash
-<<<<<<< HEAD
-docker pull nvcr.io/nvidia/tritonserver:21.10-py3
-=======
 docker pull nvcr.io/nvidia/tritonserver:21.09-py3
->>>>>>> 72eaab20
 ```
 
 Note that the FIL backend cannot be used in the `21.06` version of this
