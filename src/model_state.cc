--- conflicted
+++ resolved
@@ -28,11 +28,7 @@
 ModelState::ModelState(
     TRITONBACKEND_Model* triton_model, const char* name, const uint64_t version)
     : BackendModel(triton_model), treelite_handle(nullptr),
-<<<<<<< HEAD
-      model_type("xgboost"), predict_proba(false)
-=======
-      predict_proba(false), num_class_(0)
->>>>>>> 4e76f68e
+      model_type("xgboost"), predict_proba(false), num_class_(0)
 {
 }
 
@@ -61,7 +57,6 @@
     const TRITONSERVER_InstanceGroupKind instance_group_kind,
     const int32_t instance_group_device_id)
 {
-  // TODO: Refactor with exception-based error handling
   if (artifact_name.empty()) {
     if (model_type == "xgboost") {
       artifact_name = "xgboost.model";
@@ -70,7 +65,7 @@
     } else if (model_type == "lightgbm") {
       artifact_name = "model.txt";
     } else {
-      return TRITONSERVER_ErrorNew(
+      throw TritonException(
           TRITONSERVER_errorcode_enum::TRITONSERVER_ERROR_INVALID_ARG,
           "Unrecognized model type");
     }
@@ -96,7 +91,6 @@
     }
   }
 
-<<<<<<< HEAD
   int load_result = 0;
   if (model_type == "xgboost") {
     load_result =
@@ -107,25 +101,20 @@
     load_result =
         TreeliteLoadLightGBMModel(model_path.c_str(), &treelite_handle);
   } else {
-    return TRITONSERVER_ErrorNew(
+    throw TritonException(
         TRITONSERVER_errorcode_enum::TRITONSERVER_ERROR_INVALID_ARG,
         "Unrecognized model type");
   }
   if (load_result != 0) {
-    return TRITONSERVER_ErrorNew(
-        TRITONSERVER_errorcode_enum::TRITONSERVER_ERROR_INTERNAL,
+    throw TritonException(
+        TRITONSERVER_errorcode_enum::TRITONSERVER_ERROR_UNAVAILABLE,
         "Treelite model could not be loaded");
-=======
-  if (TreeliteLoadXGBoostModel(model_path.c_str(), &treelite_handle) != 0) {
-    throw TritonException(
-        TRITONSERVER_ERROR_UNAVAILABLE, "Treelite model could not be loaded");
   }
 
   if (TreeliteQueryNumClass(treelite_handle, &num_class_) != 0) {
     throw TritonException(
-        TRITONSERVER_ERROR_UNAVAILABLE,
+        TRITONSERVER_errorcode_enum::TRITONSERVER_ERROR_UNAVAILABLE,
         "Treelite model had unreportable number of classes");
->>>>>>> 4e76f68e
   }
   num_class_ = std::max<size_t>(num_class_, 2);
 }
