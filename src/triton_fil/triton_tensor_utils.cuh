--- conflicted
+++ resolved
@@ -182,13 +182,8 @@
   std::vector<std::pair<
       std::vector<RawInputBuffer>, std::pair<std::size_t, std::size_t>>>
       buffer_requests;
-<<<<<<< HEAD
-  //byte* next_ptr = nullptr;
-  //optional<TRITONSERVER_MemoryType> last_memory_type;
-=======
-  std::byte* next_ptr = nullptr;
-  std::optional<TRITONSERVER_MemoryType> last_memory_type;
->>>>>>> 88de08a3
+  //std::byte* next_ptr = nullptr;
+  //std::optional<TRITONSERVER_MemoryType> last_memory_type;
 
   for (std::size_t r = 0; r < all_inputs.size(); ++r) {
     TRITONSERVER_MemoryType memory_type = target_memory_type;
@@ -309,13 +304,8 @@
 {
   std::vector<RawOutputBuffer> buffers;
 
-<<<<<<< HEAD
-  //byte* next_ptr = nullptr;
-  //optional<TRITONSERVER_MemoryType> last_memory_type;
-=======
-  std::byte* next_ptr = nullptr;
-  std::optional<TRITONSERVER_MemoryType> last_memory_type;
->>>>>>> 88de08a3
+  //std::byte* next_ptr = nullptr;
+  //std::optional<TRITONSERVER_MemoryType> last_memory_type;
 
   for (std::size_t i = 0; i < all_outputs.size(); ++i) {
     uint64_t byte_size =
