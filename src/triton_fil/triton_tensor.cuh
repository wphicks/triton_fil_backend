--- conflicted
+++ resolved
@@ -19,16 +19,11 @@
 #include <triton/backend/backend_common.h>
 #include <triton/core/tritonserver.h>
 #include <triton_fil/exceptions.h>
-<<<<<<< HEAD
-#include <cuda.h>
-#include <cuda_runtime.h>
-=======
-#include <cstddef>
->>>>>>> 88de08a3
 #include <string>
 #include <triton_fil/buffers.cuh>
 #include <type_traits>
 #include <vector>
+#include <cstddef>
 #include <cstring>
 
 namespace triton { namespace backend { namespace fil {
@@ -81,15 +76,14 @@
         },
         stream_{stream}, buffer{[&] {
           if (is_owner_) {
-<<<<<<< HEAD
-            byte* ptr_d;
+            std::byte* ptr_d;
             if (target_memory == TRITONSERVER_MEMORY_GPU) {
-              ptr_d = allocate_device_memory<byte>(size_bytes_);
+              ptr_d = allocate_device_memory<std::byte>(size_bytes_);
               auto cur_head = ptr_d;
               for (auto& buffer_ : buffers) {
                 try {
                   raft::copy(
-                      cur_head, reinterpret_cast<const byte*>(buffer_.data),
+                      cur_head, reinterpret_cast<const std::byte*>(buffer_.data),
                       buffer_.size_bytes, stream_);
                 }
                 catch (const raft::cuda_error& err) {
@@ -98,18 +92,10 @@
                       err.what());
                 }
                 cur_head += buffer_.size_bytes;
-=======
-            auto ptr_d = allocate_device_memory<std::byte>(size_bytes_);
-            auto cur_head = ptr_d;
-            for (auto& buffer_ : buffers) {
-              try {
-                raft::copy(
-                    cur_head, reinterpret_cast<const std::byte*>(buffer_.data),
-                    buffer_.size_bytes, stream_);
->>>>>>> 88de08a3
               }
             } else if (target_memory == TRITONSERVER_MEMORY_CPU) {
-              ptr_d = static_cast<byte*>(std::malloc(size_bytes_ * sizeof(byte)));
+              ptr_d = static_cast<std::byte*>(
+                  std::malloc(size_bytes_ * sizeof(std::byte)));
 
               auto cur_head = ptr_d;
               for (auto& buffer_ : buffers) {
@@ -125,7 +111,7 @@
                 if (s_att.type == cudaMemoryTypeDevice) {
                   try {
                     raft::copy(
-                        cur_head, reinterpret_cast<const byte*>(buffer_.data),
+                        cur_head, reinterpret_cast<const std::byte*>(buffer_.data),
                         buffer_.size_bytes, stream_);
                   } catch (raft::cuda_error& e) {
                     std::ostringstream oss;
@@ -145,7 +131,7 @@
                   }
                 } else {
                   std::memcpy(
-                      cur_head, reinterpret_cast<const byte*>(buffer_.data),
+                      cur_head, reinterpret_cast<const std::byte*>(buffer_.data),
                       buffer_.size_bytes);
                 }
                 cur_head += buffer_.size_bytes;
@@ -269,16 +255,9 @@
         std::is_const<T>::value, const std::byte*, std::byte*>::type>(buffer);
     for (auto& out_buffer : final_buffers) {
       try {
-<<<<<<< HEAD
-          raft::copy(
-            reinterpret_cast<byte*>(out_buffer.data), head,
-            out_buffer.size_bytes, stream_
-          );
-=======
         raft::copy(
             reinterpret_cast<std::byte*>(out_buffer.data), head,
             out_buffer.size_bytes, stream_);
->>>>>>> 88de08a3
       }
       catch (const raft::cuda_error& err) {
         std::ostringstream oss;
