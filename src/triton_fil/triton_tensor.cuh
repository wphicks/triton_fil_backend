/*
 * Copyright (c) 2021, NVIDIA CORPORATION.
 *
 * Licensed under the Apache License, Version 2.0 (the "License");
 * you may not use this file except in compliance with the License.
 * You may obtain a copy of the License at
 *
 *     http://www.apache.org/licenses/LICENSE-2.0
 *
 * Unless required by applicable law or agreed to in writing, software
 * distributed under the License is distributed on an "AS IS" BASIS,
 * WITHOUT WARRANTIES OR CONDITIONS OF ANY KIND, either express or implied.
 * See the License for the specific language governing permissions and
 * limitations under the License.
 */

#pragma once
<<<<<<< HEAD
#include <string>
#include <type_traits>
#include <vector>
#include <cstring>
=======
>>>>>>> a6cb5c3c
#include <raft/cudart_utils.h>
#include <triton/backend/backend_common.h>
#include <triton/core/tritonserver.h>
#include <triton_fil/exceptions.h>
#include <string>
#include <triton_fil/buffers.cuh>
#include <type_traits>
#include <vector>

namespace triton { namespace backend { namespace fil {

using byte = char;  // C++17: Use std::byte

/**
 * @brief Representation of a tensor constructed from data provided by Triton
 * TritonTensors are either constructed from input buffers provided by Triton
 * or wrap output buffers where Triton eventually expects data from this tensor
 * to end up. TritonTensors are constructed so as to minimize data copying
 * and new allocations where possible. Any newly-allocated buffers will be
 * freed on destruction.
 */
template <typename T>
class TritonTensor {
  using non_const_T = typename std::remove_const<T>::type;

 private:
  std::string name_;             //!< Name reported by Triton for these data
  std::vector<int64_t> shape_;   //!< Shape of array represented by buffer
  TRITONSERVER_DataType dtype_;  //!< Data type contained by this buffer
  uint64_t size_bytes_;          //!< Size of buffer in bytes
  bool is_owner_;  //!< Whether or not buffer is responsible for deallocation
  cudaStream_t stream_;  //!< Cuda stream for any needed synchronization
  T* buffer;             //!< Pointer to underlying data
  std::vector<RawOutputBuffer> final_buffers;  //!< Where data should be copied
                                               //!< back to on "sync" calls if
                                               //!< needed


 public:
  TritonTensor()
      : name_{}, shape_{}, dtype_{TRITONSERVER_TYPE_FP32}, size_bytes_{0},
        is_owner_{false}, stream_{0}, buffer{nullptr}, final_buffers{}
  {
  }

  template <typename U = T>
  TritonTensor(
<<<<<<< HEAD
    const std::vector<RawInputBuffer>& buffers,
    const std::string& name,
    const std::vector<int64_t>& shape,
    TRITONSERVER_DataType dtype,
    TRITONSERVER_MemoryType target_memory,
    cudaStream_t stream
  ) : name_{name},
      shape_{shape},
      dtype_{dtype_},
      size_bytes_{
        sizeof(T) *
        product(shape_)
      },
      is_owner_{
        buffers.size() > 1  // non-contiguous
        || buffers[0].memory_type != target_memory
      },
      stream_{stream},
      buffer{[&] {
        if (is_owner_) {
          auto ptr_d = allocate_device_memory<byte>(size_bytes_);
          auto cur_head = ptr_d;
          for (auto& buffer_ : buffers) {
            try {
              raft::copy(
                cur_head,
                reinterpret_cast<const byte *>(buffer_.data),
                buffer_.size_bytes,
                stream_
              );
            } catch (const raft::cuda_error& err) {
              throw TritonException(
                TRITONSERVER_errorcode_enum::TRITONSERVER_ERROR_INTERNAL,
                err.what()
              );
=======
      const std::vector<RawInputBuffer>& buffers, const std::string& name,
      const std::vector<int64_t>& shape, TRITONSERVER_DataType dtype,
      cudaStream_t stream)
      : name_{name}, shape_{shape}, dtype_{dtype_},
        size_bytes_{sizeof(T) * product(shape_)},
        is_owner_{
            buffers.size() > 1  // non-contiguous
            || buffers[0].memory_type !=
                   TRITONSERVER_MEMORY_GPU  // non-device memory
        },
        stream_{stream}, buffer{[&] {
          if (is_owner_) {
            auto ptr_d = allocate_device_memory<byte>(size_bytes_);
            auto cur_head = ptr_d;
            for (auto& buffer_ : buffers) {
              try {
                raft::copy(
                    cur_head, reinterpret_cast<const byte*>(buffer_.data),
                    buffer_.size_bytes, stream_);
              }
              catch (const raft::cuda_error& err) {
                throw TritonException(
                    TRITONSERVER_errorcode_enum::TRITONSERVER_ERROR_INTERNAL,
                    err.what());
              }
              cur_head += buffer_.size_bytes;
>>>>>>> a6cb5c3c
            }
            return reinterpret_cast<T*>(ptr_d);
          } else {
            return reinterpret_cast<T*>(buffers[0].data);
          }
        }()},
        final_buffers{}
  {
  }

  template <typename U = T>
  TritonTensor(
<<<<<<< HEAD
    std::vector<RawOutputBuffer>&& buffers,
    const std::string& name,
    const std::vector<int64_t>& shape,
    const TRITONSERVER_DataType dtype,
    TRITONSERVER_MemoryType target_memory,
    raft::handle_t* handle
  ) : name_{name},
      shape_{shape},
      dtype_{dtype_},
      size_bytes_{
        sizeof(T) *
        product(shape_)
      },
      is_owner_{
        buffers.size() > 1  // non-contiguous
        || buffers[0].memory_type != target_memory
      },
      stream_{(handle ? handle->get_stream() : 0)},
      buffer{[&] {
        if (is_owner_) {
          return allocate_device_memory<non_const_T>(size_bytes_ /
              sizeof(non_const_T));
        } else {
          return reinterpret_cast<non_const_T*>(buffers[0].data);
        }
      }()},
      final_buffers{buffers} {}
=======
      std::vector<RawOutputBuffer>&& buffers, const std::string& name,
      const std::vector<int64_t>& shape, const TRITONSERVER_DataType dtype,
      raft::handle_t& handle)
      : name_{name}, shape_{shape}, dtype_{dtype_},
        size_bytes_{sizeof(T) * product(shape_)},
        is_owner_{
            buffers.size() > 1  // non-contiguous
            || buffers[0].memory_type !=
                   TRITONSERVER_MEMORY_GPU  // non-device memory
        },
        stream_{handle.get_stream()}, buffer{[&] {
          if (is_owner_) {
            return allocate_device_memory<non_const_T>(
                size_bytes_ / sizeof(non_const_T));
          } else {
            return reinterpret_cast<non_const_T*>(buffers[0].data);
          }
        }()},
        final_buffers{buffers}
  {
  }
>>>>>>> a6cb5c3c

  ~TritonTensor()
  {
    if (is_owner_) {
      // Allowing const_cast here because if this object owns the buffer, we
      // originally allocated it non-const then cast to const for consistency
      // with Triton-provided buffers. Since this is happening in the
      // destructor, removing const at this point should be safe.
      cudaFree(reinterpret_cast<void*>(const_cast<non_const_T*>(buffer)));
    }
  }

  TritonTensor(const TritonTensor<T>& other)
      : name_{other.name_}, shape_{other.shape_}, dtype_{other.dtype_},
        size_bytes_{other.size_bytes_}, is_owner_{true}, stream_{other.stream_},
        buffer{[&] {
          non_const_T* ptr_d =
              allocate_device_memory<non_const_T>(other.size());
          try {
            raft::copy(ptr_d, other.buffer, other.size(), stream_);
          }
          catch (const raft::cuda_error& err) {
            throw TritonException(
                TRITONSERVER_errorcode_enum::TRITONSERVER_ERROR_INTERNAL,
                err.what());
          }
          return ptr_d;
        }()},
        final_buffers{other.final_buffers}
  {
  }

  TritonTensor(TritonTensor<T>&& other) noexcept
      : name_{other.name_}, shape_{other.shape_}, dtype_{other.dtype_},
        size_bytes_{other.size_bytes_}, is_owner_{other.is_owner_},
        stream_{other.stream_}, buffer{other.buffer}, final_buffers{std::move(
                                                          other.final_buffers)}
  {
    other.is_owner_ = false;
    other.buffer = nullptr;
  }

  TritonTensor<T>& operator=(const TritonTensor<T>& other)
  {
    return *this = TritonTensor<T>(other);
  }

  TritonTensor<T>& operator=(TritonTensor<T>&& other) noexcept
  {
    if (this != &other) {
      return *this = TritonTensor<T>(other);
    } else {
      return *this;
    }
  }

  /**
   * @brief Copy data from this tensor back to underlying output buffers (if
   * any)
   */
  void sync()
  {
    auto head = reinterpret_cast<typename std::conditional<
        std::is_const<T>::value, const byte*, byte*>::type>(buffer);
    for (auto& out_buffer : final_buffers) {
      try {
<<<<<<< HEAD
        if (out_buffer.memory_type == TRITONSERVER_MEMORY_CPU) {
          std::memcpy(
            reinterpret_cast<byte*>(out_buffer.data),
            head,
            out_buffer.size_bytes
          );
        } else if (out_buffer.memory_type == TRITONSERVER_MEMORY_GPU) {
          raft::copy(
            reinterpret_cast<byte*>(out_buffer.data),
            head,
            out_buffer.size_bytes,
            stream_
          );
        } else {
          std::string err
            = std::string("Unrecognized memory type: ")
              + TRITONSERVER_MemoryTypeString(out_buffer.memory_type);
          throw TritonException(
            TRITONSERVER_errorcode_enum::TRITONSERVER_ERROR_INTERNAL,
            err.c_str()
          );
        }
      } catch (const raft::cuda_error& err) {
=======
        raft::copy(
            reinterpret_cast<byte*>(out_buffer.data), head,
            out_buffer.size_bytes, stream_);
      }
      catch (const raft::cuda_error& err) {
>>>>>>> a6cb5c3c
        throw TritonException(
            TRITONSERVER_errorcode_enum::TRITONSERVER_ERROR_INTERNAL,
            err.what());
      }
      head += out_buffer.size_bytes;
    }
  }

  /**
   * @brief Get pointer to underlying data
   */
  T* data() { return buffer; }

  /**
   * @brief Get the name of this input/output as reported by Triton
   */
  const std::string& name() { return name_; }
  /**
   * @brief Get the dimensions of this tensor
   */
  const std::vector<int64_t>& shape() { return shape_; }
  /**
   * @brief Get an enum representing the datatype stored in this tensor
   */
  TRITONSERVER_DataType dtype() { return dtype_; }
  /**
   * @brief Get the total number of elements in this tensor
   */
  int64_t size() const { return product(shape_); }
  /**
   * @brief Get the size of the data stored by this tensor in bytes
   */
  uint64_t size_bytes() const { return size_bytes_; }
  /**
   * @brief Get the CUDA stream used for operations on this tensor
   */
  const cudaStream_t& get_stream() const { return stream_; }
  /**
   * @brief Set the CUDA stream used for operations on this tensor
   */
  void set_stream(cudaStream_t new_stream)
  {
    cudaStreamSynchronize(stream_);
    stream_ = new_stream;
  }
};

}}}  // namespace triton::backend::fil<|MERGE_RESOLUTION|>--- conflicted
+++ resolved
@@ -15,13 +15,6 @@
  */
 
 #pragma once
-<<<<<<< HEAD
-#include <string>
-#include <type_traits>
-#include <vector>
-#include <cstring>
-=======
->>>>>>> a6cb5c3c
 #include <raft/cudart_utils.h>
 #include <triton/backend/backend_common.h>
 #include <triton/core/tritonserver.h>
@@ -30,6 +23,7 @@
 #include <triton_fil/buffers.cuh>
 #include <type_traits>
 #include <vector>
+#include <cstring>
 
 namespace triton { namespace backend { namespace fil {
 
@@ -69,52 +63,14 @@
 
   template <typename U = T>
   TritonTensor(
-<<<<<<< HEAD
-    const std::vector<RawInputBuffer>& buffers,
-    const std::string& name,
-    const std::vector<int64_t>& shape,
-    TRITONSERVER_DataType dtype,
-    TRITONSERVER_MemoryType target_memory,
-    cudaStream_t stream
-  ) : name_{name},
-      shape_{shape},
-      dtype_{dtype_},
-      size_bytes_{
-        sizeof(T) *
-        product(shape_)
-      },
-      is_owner_{
-        buffers.size() > 1  // non-contiguous
-        || buffers[0].memory_type != target_memory
-      },
-      stream_{stream},
-      buffer{[&] {
-        if (is_owner_) {
-          auto ptr_d = allocate_device_memory<byte>(size_bytes_);
-          auto cur_head = ptr_d;
-          for (auto& buffer_ : buffers) {
-            try {
-              raft::copy(
-                cur_head,
-                reinterpret_cast<const byte *>(buffer_.data),
-                buffer_.size_bytes,
-                stream_
-              );
-            } catch (const raft::cuda_error& err) {
-              throw TritonException(
-                TRITONSERVER_errorcode_enum::TRITONSERVER_ERROR_INTERNAL,
-                err.what()
-              );
-=======
       const std::vector<RawInputBuffer>& buffers, const std::string& name,
       const std::vector<int64_t>& shape, TRITONSERVER_DataType dtype,
-      cudaStream_t stream)
+      TRITONSERVER_MemoryType target_memory, cudaStream_t stream)
       : name_{name}, shape_{shape}, dtype_{dtype_},
         size_bytes_{sizeof(T) * product(shape_)},
         is_owner_{
             buffers.size() > 1  // non-contiguous
-            || buffers[0].memory_type !=
-                   TRITONSERVER_MEMORY_GPU  // non-device memory
+            || buffers[0].memory_type != target_memory
         },
         stream_{stream}, buffer{[&] {
           if (is_owner_) {
@@ -132,7 +88,6 @@
                     err.what());
               }
               cur_head += buffer_.size_bytes;
->>>>>>> a6cb5c3c
             }
             return reinterpret_cast<T*>(ptr_d);
           } else {
@@ -145,46 +100,16 @@
 
   template <typename U = T>
   TritonTensor(
-<<<<<<< HEAD
-    std::vector<RawOutputBuffer>&& buffers,
-    const std::string& name,
-    const std::vector<int64_t>& shape,
-    const TRITONSERVER_DataType dtype,
-    TRITONSERVER_MemoryType target_memory,
-    raft::handle_t* handle
-  ) : name_{name},
-      shape_{shape},
-      dtype_{dtype_},
-      size_bytes_{
-        sizeof(T) *
-        product(shape_)
-      },
-      is_owner_{
-        buffers.size() > 1  // non-contiguous
-        || buffers[0].memory_type != target_memory
-      },
-      stream_{(handle ? handle->get_stream() : 0)},
-      buffer{[&] {
-        if (is_owner_) {
-          return allocate_device_memory<non_const_T>(size_bytes_ /
-              sizeof(non_const_T));
-        } else {
-          return reinterpret_cast<non_const_T*>(buffers[0].data);
-        }
-      }()},
-      final_buffers{buffers} {}
-=======
       std::vector<RawOutputBuffer>&& buffers, const std::string& name,
       const std::vector<int64_t>& shape, const TRITONSERVER_DataType dtype,
-      raft::handle_t& handle)
+      TRITONSERVER_MemoryType target_memory, raft::handle_t* handle)
       : name_{name}, shape_{shape}, dtype_{dtype_},
         size_bytes_{sizeof(T) * product(shape_)},
         is_owner_{
             buffers.size() > 1  // non-contiguous
-            || buffers[0].memory_type !=
-                   TRITONSERVER_MEMORY_GPU  // non-device memory
+            || buffers[0].memory_type != target_memory
         },
-        stream_{handle.get_stream()}, buffer{[&] {
+        stream_{(handle ? handle->get_stream() : 0)}, buffer{[&] {
           if (is_owner_) {
             return allocate_device_memory<non_const_T>(
                 size_bytes_ / sizeof(non_const_T));
@@ -195,7 +120,6 @@
         final_buffers{buffers}
   {
   }
->>>>>>> a6cb5c3c
 
   ~TritonTensor()
   {
@@ -262,37 +186,25 @@
         std::is_const<T>::value, const byte*, byte*>::type>(buffer);
     for (auto& out_buffer : final_buffers) {
       try {
-<<<<<<< HEAD
         if (out_buffer.memory_type == TRITONSERVER_MEMORY_CPU) {
           std::memcpy(
-            reinterpret_cast<byte*>(out_buffer.data),
-            head,
+            reinterpret_cast<byte*>(out_buffer.data), head,
             out_buffer.size_bytes
           );
         } else if (out_buffer.memory_type == TRITONSERVER_MEMORY_GPU) {
           raft::copy(
-            reinterpret_cast<byte*>(out_buffer.data),
-            head,
-            out_buffer.size_bytes,
-            stream_
+            reinterpret_cast<byte*>(out_buffer.data), head,
+            out_buffer.size_bytes, stream_
           );
         } else {
-          std::string err
-            = std::string("Unrecognized memory type: ")
+          std::string err = std::string("Unrecognized memory type: ")
               + TRITONSERVER_MemoryTypeString(out_buffer.memory_type);
           throw TritonException(
-            TRITONSERVER_errorcode_enum::TRITONSERVER_ERROR_INTERNAL,
-            err.c_str()
-          );
+              TRITONSERVER_errorcode_enum::TRITONSERVER_ERROR_INTERNAL,
+              err.c_str());
         }
-      } catch (const raft::cuda_error& err) {
-=======
-        raft::copy(
-            reinterpret_cast<byte*>(out_buffer.data), head,
-            out_buffer.size_bytes, stream_);
       }
       catch (const raft::cuda_error& err) {
->>>>>>> a6cb5c3c
         throw TritonException(
             TRITONSERVER_errorcode_enum::TRITONSERVER_ERROR_INTERNAL,
             err.what());
