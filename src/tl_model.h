/*
 * Copyright (c) 2021, NVIDIA CORPORATION.
 *
 * Licensed under the Apache License, Version 2.0 (the "License");
 * you may not use this file except in compliance with the License.
 * You may obtain a copy of the License at
 *
 *     http://www.apache.org/licenses/LICENSE-2.0
 *
 * Unless required by applicable law or agreed to in writing, software
 * distributed under the License is distributed on an "AS IS" BASIS,
 * WITHOUT WARRANTIES OR CONDITIONS OF ANY KIND, either express or implied.
 * See the License for the specific language governing permissions and
 * limitations under the License.
 */

#pragma once
#include <herring/tl_helpers.hpp>
#include <names.h>
#include <serialization.h>
#include <tl_config.h>
#include <tl_utils.h>
#include <treelite/frontend.h>
#include <treelite/gtil.h>
#include <treelite/tree.h>

#include <cstring>
#include <filesystem>
#include <memory>
#include <optional>
#include <rapids_triton/exceptions.hpp>
#include <rapids_triton/memory/buffer.hpp>
#include <rapids_triton/memory/types.hpp>

namespace triton { namespace backend { namespace NAMESPACE {
struct TreeliteModel {
  TreeliteModel(
      std::filesystem::path const& model_file, SerializationFormat format,
      std::shared_ptr<treelite_config> tl_config, bool predict_proba, bool use_herring)
      : tl_config_{tl_config},
        base_tl_model_{[&model_file, &format, predict_proba, this](){
          auto result = load_tl_base_model(model_file, format);
          auto num_classes = tl_get_num_classes(*base_tl_model_);
          if (!predict_proba && tl_config_->output_class && num_classes > 1) {
            std::strcpy(result->param.pred_transform, "max_index");
          }
<<<<<<< HEAD
          if (predict_proba && result->task_type == treelite::TaskType::kMultiClfGrovePerClass) {
            std::strcpy(result->param.pred_transform, "softmax");
          }
=======
          if (predict_proba &&
              result->task_type == treelite::TaskType::kMultiClfGrovePerClass) {
            std::strcpy(result->param.pred_transform, "softmax");
          }
          if (predict_proba &&
              result->task_type == treelite::TaskType::kMultiClfProbDistLeaf) {
            std::strcpy(result->param.pred_transform, "identity_multiclass");
          }

>>>>>>> 8787ad37
          return result;
        }()},
        num_classes_{tl_get_num_classes(*base_tl_model_)},
        base_herring_model_{[this, use_herring]() {
          auto result = std::optional<herring::tl_dispatched_model>{};
          if (use_herring) {
            try {
              result = base_tl_model_->Dispatch([](auto const& concrete_model) {
                return herring::convert_model(concrete_model);
              });
              rapids::log_info(__FILE__, __LINE__) << "Loaded model to Herring format";
            }
            catch (herring::unconvertible_model_exception const& herring_err) {
              result = std::nullopt;
              auto log_stream = rapids::log_info(__FILE__, __LINE__);
              log_stream << "Herring load failed with error \"";
              log_stream << herring_err.what();
              log_stream <<"\"; falling back to GTIL";
            }
          }
          return result;
        }()}
  {
  }
  TreeliteModel(TreeliteModel const& other) = default;
  TreeliteModel& operator=(TreeliteModel const& other) = default;
  TreeliteModel(TreeliteModel&& other) = default;
  TreeliteModel& operator=(TreeliteModel&& other) = default;
  ~TreeliteModel() = default;

  auto base_tl_model() const { return base_tl_model_.get(); }
  auto* handle() const { return static_cast<void*>(base_tl_model_.get()); }
  auto num_classes() const { return num_classes_; }
  auto& config() const { return *tl_config_; }

  void predict(
      rapids::Buffer<float>& output, rapids::Buffer<float const> const& input,
      std::size_t samples, bool predict_proba) const
  {
    // Create non-owning Buffer to same memory as `output`
    auto output_buffer = rapids::Buffer<float>{
        output.data(), output.size(), output.mem_type(), output.device(),
        output.stream()};

    if (base_herring_model_) {
      std::visit(
        [this, &input, &samples, &output_buffer](auto&& concrete_model) {
          concrete_model.predict(
            input.data(),
            samples,
            output_buffer.data(),
            tl_config_->cpu_nthread
          );
        },
        *base_herring_model_
      );
    } else {
      auto gtil_output_size = output.size();
      // GTIL expects buffer of size samples * num_classes_ for multi-class
      // classifiers, but output buffer may be smaller, so we will create a
      // temporary buffer
      if (!predict_proba && tl_config_->output_class && num_classes_ > 1) {
        gtil_output_size = samples * num_classes_;
      }

      // If expected GTIL size is not the same as the size of `output`, create
      // a temporary buffer of the correct size
      if (gtil_output_size != output.size()) {
        output_buffer =
            rapids::Buffer<float>{gtil_output_size, rapids::HostMemory};
      }

      // Actually perform inference
      try {
        treelite::gtil::Predict(
          base_tl_model_.get(), input.data(), samples, output_buffer.data(),
          tl_config_->cpu_nthread, true);
      } catch (treelite::Error const& tl_err) {
        throw rapids::TritonException(rapids::Error::Internal, tl_err.what());
      }

      // Copy back to expected output location
      if (gtil_output_size != output.size()) {
        rapids::copy<float, float>(
            output, output_buffer, std::size_t{}, output.size());
      }
    }

    // Transform probabilities to desired output if necessary
    if (num_classes_ == 1 && predict_proba) {
      auto i = output.size();
      while (i > 0) {
        --i;
        output.data()[i] =
            ((i % 2) == 1) ? output.data()[i / 2] : 1.0f - output.data()[i / 2];
      }
    } else if (
        num_classes_ == 1 && !predict_proba && tl_config_->output_class) {
      std::transform(
          output.data(), output.data() + output.size(), output.data(),
          [this](float raw_pred) {
            return (raw_pred > tl_config_->threshold) ? 1.0f : 0.0f;
          });
    }
  }

 private:
  std::shared_ptr<treelite_config> tl_config_;
  std::unique_ptr<treelite::Model> base_tl_model_;
  std::size_t num_classes_;
  std::optional<herring::tl_dispatched_model> base_herring_model_;
};

}}}  // namespace triton::backend::NAMESPACE<|MERGE_RESOLUTION|>--- conflicted
+++ resolved
@@ -44,11 +44,6 @@
           if (!predict_proba && tl_config_->output_class && num_classes > 1) {
             std::strcpy(result->param.pred_transform, "max_index");
           }
-<<<<<<< HEAD
-          if (predict_proba && result->task_type == treelite::TaskType::kMultiClfGrovePerClass) {
-            std::strcpy(result->param.pred_transform, "softmax");
-          }
-=======
           if (predict_proba &&
               result->task_type == treelite::TaskType::kMultiClfGrovePerClass) {
             std::strcpy(result->param.pred_transform, "softmax");
@@ -58,7 +53,6 @@
             std::strcpy(result->param.pred_transform, "identity_multiclass");
           }
 
->>>>>>> 8787ad37
           return result;
         }()},
         num_classes_{tl_get_num_classes(*base_tl_model_)},
