--- conflicted
+++ resolved
@@ -198,11 +198,6 @@
 if [ ! -z $TRITON_VERSION ]
 then
   DOCKER_ARGS="$DOCKER_ARGS --build-arg TRITON_VERSION=${TRITON_VERSION}"
-<<<<<<< HEAD
-elif [ $HOST_BUILD -eq 1 ]
-then
-  TRITON_VERSION=22.03
-=======
   # If the user has specified a TRITON_VERSION (or if we are performing a host
   # build), set the upstream repo references to the corresponding branches
   # (unless otherwise specified by the user)
@@ -220,14 +215,7 @@
   [ ! -z $CORE_REF ] || CORE_REF='main'
   [ ! -z $BACKEND_REF ] || BACKEND_REF='main'
   [ ! -z $THIRDPARTY_REF ] || THIRDPARTY_REF='main'
->>>>>>> 45bf9041
-fi
-
-[ ! -z $TRITON_REF ] || TRITON_REF="r${TRITON_VERSION}"
-[ ! -z $COMMON_REF ] || COMMON_REF="r${TRITON_VERSION}"
-[ ! -z $CORE_REF ] || CORE_REF="r${TRITON_VERSION}"
-[ ! -z $BACKEND_REF ] || BACKEND_REF="r${TRITON_VERSION}"
-[ ! -z $THIRDPARTY_REF ] || THIRDPARTY_REF="r${TRITON_VERSION}"
+fi
 
 if [ ! -z $SDK_IMAGE ]
 then
