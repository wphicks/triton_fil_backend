--- conflicted
+++ resolved
@@ -270,16 +270,13 @@
 then
   BUILD_TESTS='ON'
   DOCKER_ARGS="$DOCKER_ARGS --build-arg BUILD_TESTS=ON"
-<<<<<<< HEAD
   DOCKER_ARGS="$DOCKER_ARGS --build-arg BUILD_MICROBENCHMARK=ON"
-=======
 elif hasArg conda-dev
 then
   CONDA_DEV=1
 elif hasArg conda-test
 then
   CONDA_TEST=1
->>>>>>> f9b4ecbf
 fi
 
 buildpy () {
