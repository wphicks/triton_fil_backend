--- conflicted
+++ resolved
@@ -250,14 +250,11 @@
 elif hasArg tests
 then
   TESTS=1
-<<<<<<< HEAD
 fi
 
 if [ $TESTS -eq 1 ]
 then
-=======
   BUILD_TESTS='ON'
->>>>>>> fda587a0
   DOCKER_ARGS="$DOCKER_ARGS --build-arg BUILD_TESTS=ON"
   DOCKER_ARGS="$DOCKER_ARGS --build-arg BUILD_MICROBENCHMARK=ON"
 fi
