--- conflicted
+++ resolved
@@ -173,32 +173,11 @@
 FROM test-host-${USE_HOST_LIB} as test-build
 
 FROM ${SERVER_IMAGE} as test-stage
-<<<<<<< HEAD
+ARG BACKEND_NAME=fil
+ENV BACKEND_NAME=$BACKEND_NAME
+
 COPY --from=conda-test /conda/test /conda/test
-=======
-
-ARG BACKEND_NAME=fil
-ENV BACKEND_NAME=$BACKEND_NAME
-
-ENV PATH="/root/miniconda3/bin:${PATH}"
-ENV PYTHONDONTWRITEBYTECODE=true
-RUN if ! command -v conda; then \
-      if ! command -v wget; then \
-        apt-get update \
-        && apt-get install --no-install-recommends -y wget \
-        && apt-get clean \
-        && rm -rf /var/lib/apt/lists/*; \
-      fi; \
-      wget \
-      https://repo.anaconda.com/miniconda/Miniconda3-latest-Linux-$(uname -m).sh \
-      && mkdir /root/.conda \
-      && bash Miniconda3-latest-Linux-$(uname -m).sh -b \
-      && rm -f Miniconda3-latest-Linux-$(uname -m).sh \
-      && conda init; \
-    fi
-ENV PYTHONDONTWRITEBYTECODE=false
-
-COPY --from=test-install /root/miniconda3 /root/miniconda3
+
 # Remove existing FIL backend install
 RUN if [ -d /opt/tritonserver/backends/${BACKEND_NAME} ]; \
     then \
@@ -208,7 +187,6 @@
   /opt/tritonserver/backends/$BACKEND_NAME \
   /opt/tritonserver/backends/$BACKEND_NAME
 
->>>>>>> a50c5485
 COPY qa /qa
 COPY scripts /scripts
 
